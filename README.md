[![python badge](https://img.shields.io/badge/python->=3.7-brightgreen.svg)](https://shields.io/)
[![pytorch badge](https://img.shields.io/badge/pytorch->=1.6.0-blue.svg)](https://shields.io/)
[![DOI](https://zenodo.org/badge/254935540.svg)](https://zenodo.org/badge/latestdoi/254935540)
<img class="dc_logo_head" src="docs/assets/dc_logo.png" alt="Deep Classiflie Logo" align="right"/>

<details><summary markdown="span"><strong>Table of Contents</strong>
</summary>

- [What is Deep Classiflie?](#what-is-deep-classiflie)
- [Project Motivation](#project-motivation)
- [Model Exploration](#model-exploration)
- [Core Components](#core-components)
- [Current Performance](#current-performance)
- [Noteworthy Features](#noteworthy-features)
- [Data Pipeline](#data-pipeline)
- [Configuration](#configuration)
- [Further Research](#further-research)
- [Model Replication](#model-replication)
- [Caveats](#caveats)
- [Citing Deep Classiflie](#citing-deep-classiflie)
- [References and Notes](#references-and-notes)
- [License](#license)
</details>

---
### What is Deep Classiflie?
- Deep Classiflie is a framework for developing ML models that bolster fact-checking efficiency. Predominantly a research project<sup id="ae">[e](#ce)</sup>, I plan to extend and maintain this framework in pursuing my own research interests so am sharing it in case it's of any utility to the broader community.
- As a POC, the initial alpha release of Deep Classiflie generates/analyzes a model that continuously classifies a single individual's statements (Donald Trump)<sup id="a1">[1](#f1)</sup> using a single ground truth labeling source (The Washington Post). 
<<<<<<< HEAD
- The Deep Classiflie POC model's predictions and performance on the most recent test set can be [explored](#model-exploration) and better understood using the [prediction explorer](pred_explorer.html):
=======
- The Deep Classiflie POC model's [current predictions](current_explorer.html) and performance on the most recent test set can be [explored](#model-exploration) and better understood using 
the [current prediction explorer](current_explorer.html):

    <img src="docs/assets/current_explorer.gif" alt="current prediction explorer" />
- the [prediction explorer](pred_explorer.html):
>>>>>>> 433c701f
    <img src="docs/assets/pred_exp.gif" alt="prediction explorer" />
- and the [performance explorer](perf_explorer.html):

    <img src="docs/assets/temporal_confusion_matrices.gif" alt="temporal performance explorer" />
    <img src="docs/assets/conf_bucket_confusion_matrices.gif" alt="confidence bucket performance explorer" />

- This research project initially integrated multiple fact-checkers and should be readily extensible to other statement streams/fact-checkers. The extent to which models built using this framework/approach generalize among different statement issuers is the next primary focus of this research project. 

---
### Project Motivation

- Asymmetries in disinformation diffusion dynamics<sup id="a0">[0](#f0)</sup> and in rates of generation vs detection suggest building tools that maximize fact-checking efficiency could be of immense societal value. To this end, Deep Classiflie can be used to build and analyze models that leverage previous fact-checking labels to enhance future fact-checking efficiency by identifying new statements most likely to be identified as falsehoods. 

- With a few [caveats](#caveats), the performance of the initial POC model built using this framework is remarkably encouraging (see [current performance](#current-performance) for more detail):
    * Global metrics (performance on the entire test set): <br/>
        <img src="docs/assets/global_metrics_summ.png" alt="Global Stat Summary" />
    * Local metrics (performance in a local region of confidence):<br/>
        <img src="docs/assets/max_acc_nontweets.png" alt="Max Accuracy Non-Tweets" /> <br/>
        <img src="docs/assets/max_acc_tweets.png" alt="Max Accuracy Tweets" />

- Future research using this framework is intended to explore the extent to which these claim-classification models generalize across individuals and fact-checking entities. Approaches to sharing and integrating these models into a mutually-enhancing network are also to be investigated.

---

### Model Exploration

The best way to start understanding/exploring the current model is to use the explorers on deepclassiflie.org:

<details><summary markdown="span"><strong>Prediction Explorer</strong>
    
</summary>
    
[Explore](pred_explorer.html) randomly sampled predictions from the test set of the latest model incarnation. The explorer uses [captum's](https://captum.ai/) implementation of integrated gradients<sup id="a7">[7](#f7)</sup> to visualize attributions of statement predictions to tokens in each statement. Read more about explorer [below.](##current-performance)

<img src="docs/assets/pred_exp.gif" alt="prediction explorer" />
</details>
<<<<<<< HEAD

<details><summary markdown="span"><strong>Performance Explorer</strong>
</summary>

=======

<details><summary markdown="span"><strong>Performance Explorer</strong>
</summary>

>>>>>>> 433c701f
[Explore](perf_explorer.html) the performance of the current model incarnation using confusion matrices oriented along temporal and confidence-based axes.

<img src="docs/assets/temporal_confusion_matrices.gif" alt="temporal performance explorer" />
<img src="docs/assets/conf_bucket_confusion_matrices.gif" alt="confidence bucket performance explorer" />
</details>
<<<<<<< HEAD
=======

<details><summary markdown="span"><strong>[Current Predictions Explorer](current_explorer.html)</strong>
</summary>

Explore the current (unlabeled) predictions generated by the latest model incarnation. All statements yet to be labeled by current fact-checking sources (currently, only [Washington Post Factchecker](https://www.washingtonpost.com/graphics/politics/trump-claims-database)) are available. 
Live predictions continuously added via [ipfs](https://ipfs.io). Twitter statements will be delayed by ~15 minutes to allow thread-based scoring. [Factba.se](https://factba.se) is polled for new statements every 10 minutes. 
This explorer provides fact-checkers a means (one of many possible) of using current model predictions and may also help those building fact-checking systems evaluate the potential utility of integrating similar models into their systems.


<img src="docs/assets/current_explorer.gif" alt="current predictions explorer" />
</details>
>>>>>>> 433c701f

---

### Core Components

The entire initial Deep Classiflie system (raw dataset, model, analytics modules, twitter bot etc.) can be built from scratch using the publicly available code here.<sup id="a2">[2](#f2)</sup>

<div class="about-table">
    
| Component | Description |
| ---- | --- |
| [**deep_classiflie**](https://github.com/speediedan/deep_classiflie) | Core framework for building, training and analyzing fact-check facilitating ML models. Can operate independently from deep_classiflie_db when training a model using existing dataset collections or when performing inference. Depends on deep_classiflie_db for certain functions such as creating new dataset collections, running the tweetbot, running the analytics modules etc. <sup id="a3">[3](#f3)</sup> |
| [**deep_classiflie_db**](https://github.com/speediedan/deep_classiflie_db) | Backend datastore for managing Deep Classiflie metadata, analyzing Deep Classiflie intermediate datasets and orchestrating Deep Classiflie model training pipelines. Includes data scraping modules for the initial model data sources (twitter, factba.se, washington post -- politifact and the toronto star were removed from an earlier version and may be re-added among others as models for other prominent politicians are explored) |
    
</div>

<details><summary markdown="span"><strong>Dataset Generation</strong>
</summary>

- For simplicity, scrape "ground truth" falsehood labels from a single source ([Washington Post Factchecker](https://www.washingtonpost.com/graphics/politics/trump-claims-database))
- Scrape a substantial fraction of public statements from multiple sources. ([Factba.se](https://factba.se), [Twitter](https://twitter.com))
- Use statement hashes and subword representations from a base model (ALBERT<sup id="a8">[8](#f8)</sup>)  to remove "false" statements present in the larger "truths" corpus.
- Prepare chronologically disjoint train/dev/test sets (to avoid data leakage) and attempt to reduce undesired superficial class-aligned distributional artifacts that could be leveraged during model training. NNs are lazy, they'll cheat if we let them.

</details>
<details><summary markdown="span"><strong>Model Training</strong>
</summary>

- Fine-tune a base model (currently HuggingFace's [ALBERT implementation](https://huggingface.co/transformers/model_doc/albert.html) with some minor customizations) in tandem with a simple embedding reflecting the semantic shift associated with the medium via which the statement was conveyed (i.e., for the POC, just learn the tweet vs non-tweet transformation) (using [Pytorch](https://pytorch.org/))
- Explore the latest model's training session on [tensorboard.dev](https://tensorboard.dev/experiment/rGNQpYnYSOaHb2A84xRAzw). 
- N.B. neuro-symbolic methods<sup id="a6">[6](#f6)</sup> that leverage knowledge bases and integrate symbolic reasoning with connectionist methods are not used in this model. Use of these approaches may be explored in [future research](#further-research) using this framework. 
</details>
<details><summary markdown="span"><strong>Analysis & Reporting</strong>
</summary>

- Interpret statement-level predictions using [captum's](https://captum.ai/) implementation of integrated gradients to visualize attributions of statement predictions to tokens in each statement.
<<<<<<< HEAD
- Prediction and model performance exploration dashboards were built using [bokeh](https://docs.bokeh.org/en/latest/index.html) and [Jekyll](https://github.com/jekyll/jekyll)
- Two inference daemons poll, analyze and classify new statements:
    1. (still in development) A daemon that publishes via IPFS pubsub, all new statement classifications and inference output.
    2. (currently available) Automated false statement reports for predictions meeting the desired [PPV](https://en.wikipedia.org/wiki/Positive_and_negative_predictive_values) confidence threshold can be published on twitter via a twitter bot, which leverages [Tweepy](https://www.tweepy.org/). The bot <sup id="ah">[h](#ch)</sup> tweets out a statement analysis and model interpretation "report" such as the one below for statements the model deems most likely to be labeled falsehoods (see [current performance](#current-performance) for more detail):
=======
- Test set prediction and model performance exploration dashboards were built using [bokeh](https://docs.bokeh.org/en/latest/index.html) and [Jekyll](https://github.com/jekyll/jekyll)
- The [current prediction explorer](current_explorer.html) was built using [datatables](https://datatables.net/) and [ipfs](https://ipfs.io) with pinning provided by [pinata](https://pinata.cloud/)
- Two inference daemons poll, analyze and classify new statements:
    1. A daemon that publishes via [IPFS](https://ipfs.io) all new statement classifications and inference output.
        
        <img src="docs/assets/current_explorer.gif" alt="current predictions explorer" />
    2. Automated false statement reports for predictions meeting the desired [PPV](https://en.wikipedia.org/wiki/Positive_and_negative_predictive_values) confidence threshold can be published on twitter via a twitter bot, which leverages [Tweepy](https://www.tweepy.org/). The bot <sup id="ah">[h](#ch)</sup> tweets out a statement analysis and model interpretation "report" such as the one below for statements the model deems most likely to be labeled falsehoods (see [current performance](#current-performance) for more detail):
>>>>>>> 433c701f

        <img src="docs/assets/example_twitter_report.png" alt="Example tweet report" /> 
- XKCD fans may notice the style of the dashboard explorers and statement reports are XKCD-inspired using the Humor Sans font created by [@ch00ftech](https://twitter.com/ch00ftech). Thanks to him (and [@xkcd](https://twitter.com/xkcd) of course!)
</details>

--- 
### Current Performance
<details><summary markdown="span"><strong>Global</strong>
</summary>
    
Global metrics<sup id="a9">[9](#f9)</sup> summarized in the table below relate to the current model's performance on a test set comprised of ~12K statements made between 2020-04-03 and 2020-07-08:<br/>
<img src="docs/assets/global_metrics_summ.png" alt="Global Stat Summary" />

</details>

<details><summary markdown="span"><strong>Local</strong>
</summary>

To minimize false positives and maximize the model's utility, the following approach is used to issue high-confidence predictions:
    
1. All test set predictions are bucketed by model confidence (derived from the raw prediction sigmoid output).
2. Various performance metrics are calculated, grouped by confidence bucket (4%/10% of test set for non-tweets/tweets respectively). Most relevantly:
    * [PPV](https://en.wikipedia.org/wiki/Positive_and_negative_predictive_values) 
    * Positive prediction ratio: (bucket true positives + bucket false positives)/#statements in bucket
    * Bucket-level accuracy
3. Report estimated local accuracy metrics of given prediction by associating it with its corresponding confidence bucket. See [caveats](#caveats) regarding recognized performance biases<sup id="aa">[a](#ca)</sup>
    * In the prediction explorer, randomly sample 100 statements (including all confusion matrix classes) from each of four confidence buckets: the maximum and minimum accuracy buckets for each statement type.  
        <img src="docs/assets/max_acc_nontweets.png" alt="Max Accuracy Non-Tweets" /> <br/>
        <img src="docs/assets/max_acc_tweets.png" alt="Max Accuracy Tweets" />
</details>

---
### Noteworthy Features
<details><summary markdown="span"><strong>Dataset generation</strong>
</summary>

- Easily and extensively configurable using yaml [configuration files](#configuration). 
- Multiple different class balancing strategies available (oversampling, class ratios etc.)
- "Weakly converge" superficially divergent class distributions using UnivariateDistReplicator abstraction
- Easily experiment with different train/dev/test splits/configurations via declarative DatasetCollection definitions. 
</details>

<details><summary markdown="span"><strong>Model training</strong>
</summary>
    
- Automated recursive fine-tuning of the base model with a FineTuningScheduler abstraction
- Configurable label-smoothing<sup id="a4">[4](#f4)</sup>
- Generate and configure thawing schedules for models.
- EarlyStopping easily configurable with multiple non-standard monitor metrics (e.g. mcc)
- Both automatic and manually-specified [stochastic weight averaging](https://pytorch.org/blog/stochastic-weight-averaging-in-pytorch/) of model checkpoints<sup id="af">[f](#cf)</sup>
- mixed-precision training via [apex](https://github.com/NVIDIA/apex)<sup id="ag">[g](#cg)</sup>
</details>
<details><summary markdown="span"><strong>Analysis & reporting</strong>
</summary>

- Extensive suite of reporting views for analyzing model performance and global and local levels
- A [current prediction explorer](current_explorer.html) that provides fact-checkers a means (one of many possible) of using current model predictions. This dashboard may also help those building fact-checking systems evaluate the potential utility of integrating similar models into their systems.
- Statement and performance exploration dashboards for interpreting model predictions and understanding its performance
- xkcd-themed visualization of UMAP-transformed statement embeddings
</details>

---
### Data Pipeline
To conserve resources and for POC research expediency, the current pipeline uses a local relational DB (MariaDB). Ultimately, a distributed data store would be preferable and warranted if this project merits sufficient interest from the community or a POC involving a distributed network of models is initiated. 

<details><summary markdown="span"><strong>Deep Classiflie Data Pipeline</strong>
</summary>

![Deep Classiflie Data Pipeline](docs/assets/deep_classiflie_data_pipeline.svg)
</details>

<details><summary markdown="span"><strong>False Statement Filter Processes</strong>
</summary>

![False Statement Filter Processes](docs/assets/False%20Statement%20Filter%20Processes.svg)
</details>

<details><summary markdown="span"><strong>Distribution Convergence Process</strong>
</summary>

![Distribution Convergence Process](docs/assets/Distribution%20Convergence%20Process.svg)
</details>

<details><summary markdown="span"><strong>Dataset Generation Process</strong>
</summary>

![Dataset Generation Process](docs/assets/Dataset%20Generation%20Process.svg)
</details>

---
### Configuration

The parameters used in all Deep Classiflie job executions related to the development of the POC model are provided in the configs directory

<div class="about-table">
    
| Config File | Description |
| ---- | --- |
| **config_defaults.yaml** | default values and descriptions of all non-sql parameters |
| **config_defaults_sql.yaml** | default values and descriptions of all sql parameters |
| **dataprep_only.yaml** | parameters used to generate dataset |
| **train_albertbase.yaml** | parameters used to recursively train the POC model |
| **gen_swa_ckpt.yaml** | parameters used to generate an swa checkpoint (current release was built using swa torchcontrib module but will switch to the now-integrated pytorch swa api in the next release) |
| **gen_report.yaml** | parameters used to generate model analysis report(s) |
| **gen_dashboards.yaml** | parameters used to generate model analysis dashboards |
| **cust_predict.yaml** | parameters used to perform model inference on arbitrary input statements |
| **tweetbot.yaml** | parameters used to run the tweetbot behind @DeepClassiflie |
| **infsvc.yaml** | parameters used to run the inference service behind the current prediction explorer |

</div>

---
### Further Research

* The NLP research community is actively studying precisely what these models learn<sup id="a5">[5](#f5)</sup>. A closer examination of the distributed statement representations learned by Deep Classiflie models is planned. As of writing (2020.08.19) Google has just open-sourced an NLP model interpretability tool named [LIT](https://github.com/pair-code/lit) that one could use to further elucidate the patterns identified by Deep Classiflie models. Customizing and extending LIT for exploration of Deep Classiflie model statement representations may be warranted. 
* The extent to which these claim-classification models generalize across individuals and fact-checking entities should be explored. 
* Approaches to sharing and integrating these models into a mutually-enhancing network are also to be investigated.
    * A distributed network of fact-checking model instances each built and fine-tuned for a given salient public figure using a framework such as Deep Classiflie might allow human fact-checkers to allocate their attention more efficiently to verifying high-probability falsehoods. 
    * One can envisage a positive feedback loop developing wherein improved fact-checking coverage and latency yield increases in model-training data with the resultant improved model accuracy in turn driving further fact-checking efficiencies. The prospect of this potential value I think merits investment in research frameworks such as Deep Classiflie that attempt to explore and extend the efficacy of ML-driven enhancements to fact-checking systems.

---
### Model Replication
<details><summary markdown="span"><strong>Instructions</strong>
</summary>

N.B. before you begin, the core external dependency is admin access to a mariadb or mysql DB

1. Clone deep_classiflie and deep_classiflie_db (make them peer directories if you want to minimize configuration)
    ```shell
    git clone https://github.com/speediedan/deep_classiflie.git
    git clone https://github.com/speediedan/deep_classiflie_db.git
    ```
2. install [conda](https://docs.conda.io/projects/conda/en/latest/user-guide/install/download.html#anaconda-or-miniconda) if necessary. Then create and activate deep_classiflie virtual env:
    ```shell
    conda env create -f ./deep_classiflie/utils/deep_classiflie.yml
    conda activate deep_classiflie
    ```
3. clone captum and HuggingFace's transformers repos. Install transformers binaries.:
    ```shell
    git clone https://github.com/pytorch/captum.git
    git clone https://github.com/huggingface/transformers
    cd transformers
    pip install .
    ```
4. (temporarily required) Testing of this alpha release occurred before native AMP was integrated into Pytorch with release 1.6. As such, native apex installation is temporarily (as of 2020.08.18) required to replicate the model. Switching from the native AMP api to the pytorch integrated one is planned as part of issue #999 which should obviate the need to install native apex.
    ```shell
    git clone https://github.com/NVIDIA/apex
    cd apex
    pip uninstall apex
    pip install -v --no-cache-dir --global-option="--cpp_ext" --global-option="--cuda_ext" ./
    ```
5. [Install mariadb](https://mariadb.com/kb/en/getting-installing-and-upgrading-mariadb/) or mysql DB if necessary.
6. These are the relevant DB configuration settings used for the current release of Deep Classiflie's backend. Divergence from this configuration has not been tested and may result in unexpected behavior.
    
    ```mysql
    collation-server = utf8mb4_unicode_ci
    init-connect='SET NAMES utf8mb4'
    character-set-server = utf8mb4
    sql_mode = 'STRICT_TRANS_TABLES,ERROR_FOR_DIVISION_BY_ZERO,NO_AUTO_CREATE_USER,NO_ENGINE_SUBSTITUTION,ANSI_QUOTES'
    transaction-isolation = READ-COMMITTED
    ```
7. copy/update relevant Deep Classiflie config file to $HOME dir
    ```shell
    cp ./deep_classiflie_db/db_setup/.dc_config.example ~
    mv .dc_config.example .dc_config
    vi .dc_config
    ```

    ```shell
    # configure values appropriate to your environment and move to $HOME
    # Sorry I haven't had a chance to write a setup config script for this yet...

    export LD_LIBRARY_PATH="$LD_LIBRARY_PATH:/usr/local/cuda/lib64:/usr/local/cuda/extras/CUPTI/lib64"

    export CUDA_HOME=/usr/local/cuda
    export PYTHONPATH="${PYTHONPATH}:${HOME}/repos/edification/deep_classiflie:${HOME}/repos/captum:${HOME}/repos/transformers:${HOME}/repos/edification/deep_classiflie_db"

    export DC_BASE="$HOME/repos/edification/deep_classiflie"

    export DCDB_BASE="$HOME/repos/edification/deep_classiflie_db"
    export PYTHONUNBUFFERED=1
    export DCDB_PASS="dcbotpasshere"
    export DCDB_USER="dcbot"
    export DCDB_HOST="hostgoeshere"
    export DCDB_NAME="deep_classiflie"
    ```

8. execute Deep Classiflie DB backend initialization script:
    
    <img src="docs/assets/dc_schema_build.gif" alt="Deep Classiflie logo" />

    Ensure you have access to a DB user with administrator privs. "admin" in the case above.

    ```shell
    cd deep_classiflie_db/db_setup
    ./deep_classiflie_db_setup.sh deep_classiflie
    ```

9. login to the backend db and seed historical tweets (necessary as only most recent 3200 can currently be retrieved directly from twitter)
    ```mysql
    mysql -u dcbot -p
    use deep_classiflie
    source dcbot_tweets_init_20200814.sql
    ```

10. copy over relevant base model weights to specified model_cache_dir:
    ```shell
    # model_cache_dir default found in configs/config_defaults.yaml
    # it defaults to $HOME/datasets/model_cache/deep_classiflie/
    cd {PATH_TO_DEEP_CLASSIFLIE_BASE}/deep_classiflie/assets/
    cp albert-base-v2-pytorch_model.bin albert-base-v2-spiece.model {MODEL_CACHE_DIR}/
    ```

11. Run deep_classiflie.py with the provided config necessary to download the raw data from the relevant data sources (factba.se, twitter, washington post), execute the data processing pipeline and generate the dataset collection.
    ```shell
    cd deep_classiflie
    ./deep_classiflie.py --config "{PATH_TO_DEEP_CLASSIFLIE_BASE}/configs/dataprep_only.yaml"
    See relevant process diagrams to better understand the dataset generation pipeline and process.
    ```
    * While I have set seeds for the majority of randomized processes in the data pipeline, there are a couple points in the pipeline that remain non-deterministic at the moment (see issue #). As such, the dataset generation log messages should approximate those below, but variation within 1% is expected.

    ```
    (...lots of initial data download/parsing message above...) 
    2020-08-14 16:55:22,165:deep_classiflie:INFO: Proceeding with uninitialized base model to generate dist-based duplicate filter
    2020-08-14 16:55:22,501:deep_classiflie:INFO: Predictions from model weights: 
    2020-08-14 16:57:14,215:deep_classiflie:INFO: Generated 385220 candidates for false truth analysis
    2020-08-14 16:57:15,143:deep_classiflie:INFO: Deleted 7073 'truths' from truths table based on similarity with falsehoods enumerated in base_false_truth_del_cands
    2020-08-14 16:57:30,181:deep_classiflie:INFO: saved 50873 rows of a transformed truth distribution to db
    2020-08-14 16:57:30,192:deep_classiflie:DEBUG: DB connection obtained: <mysql.connector.pooling.PooledMySQLConnection object at 0x7f8216056e50>
    2020-08-14 16:57:30,220:deep_classiflie:DEBUG: DB connection closed: <mysql.connector.pooling.PooledMySQLConnection object at 0x7f8216056e50>
    2020-08-14 16:57:30,221:deep_classiflie:INFO: Building a balanced dataset from the following raw class data:
    2020-08-14 16:57:30,221:deep_classiflie:INFO: Label True: 50873 records
    2020-08-14 16:57:30,221:deep_classiflie:INFO: Label False: 19261 records
    2020-08-14 16:57:49,281:deep_classiflie:INFO: Saving features into cached file /home/speediedan/datasets/temp/deep_classiflie/train_converged_filtered.pkl
    2020-08-14 16:58:06,552:deep_classiflie:INFO: Saving features into cached file /home/speediedan/datasets/temp/deep_classiflie/val_converged_filtered.pkl
    2020-08-14 16:58:11,714:deep_classiflie:INFO: Saving features into cached file /home/speediedan/datasets/temp/deep_classiflie/test_converged_filtered.pkl
    2020-08-14 16:58:14,331:deep_classiflie:DEBUG: Metadata update complete, 1 record(s) affected.
    ...
    ```
12. Recursively train the deep classiflie POC model:
    ```shell
    cd deep_classiflie
    ./deep_classiflie.py --config "{PATH_TO_DEEP_CLASSIFLIE_BASE}/configs/train_albertbase.yaml"
    ```

13. Generate an swa checkpoint (current release was built using swa torchcontrib module but will switch to the now-integrated pytorch swa api in the next release):
    ```shell
    cd deep_classiflie
    ./deep_classiflie.py --config "{PATH_TO_DEEP_CLASSIFLIE_BASE}/configs/gen_swa_ckpt.yaml"
    ```

14. Generate model analysis report(s) using the generated swa checkpoint:
    ```shell
    # NOTE, swa checkpoint generated in previous step must be added to gen_report.yaml
    cd deep_classiflie
    ./deep_classiflie.py --config "{PATH_TO_DEEP_CLASSIFLIE_BASE}/configs/gen_report.yaml"
    ```

15. Generate model analysis dashboards:
    ```shell
    # NOTE, swa checkpoint generated in previous step must be added to gen_dashboards.yaml
    cd deep_classiflie
    ./deep_classiflie.py --config "{PATH_TO_DEEP_CLASSIFLIE_BASE}/configs/gen_dashboards.yaml"
    ```

16. configure jekyll static site generator to use bokeh dashboards locally:

    ```shell

    #prereqs
    sudo apt-get install ruby-full build-essential zlib1g-dev

    #add ruby gems to user profile
    echo '# Install Ruby Gems to ~/gems' >> ~/.bashrc
    echo 'export GEM_HOME="$HOME/gems"' >> ~/.bashrc
    echo 'export PATH="$HOME/gems/bin:$PATH"' >> ~/.bashrc
    source ~/.bashrc

    #install jekyll (ensure you're in the build dir (docs))
    gem install jekyll bundler

    #to get nokogiri to install, you may need to be root
    sudo gem install nokogiri

    #vi ./deep_classiflie/docs/Gemfile
    source 'https://rubygems.org'
    gem 'nokogiri'
    gem 'rack', '~> 2.1.4'
    gem 'rspec'
    gem 'jekyll-theme-cayman'
    gem "github-pages", "~> 207", group: :jekyll_plugins
    gem "activesupport", ">= 6.0.3.1"
    gem 'jekyll-sitemap'
    gem "kramdown", ">=2.3.0"

    #note if just updating components, best approach is to update all 
    bundle update

    #start local server from ./deep_classiflie/docs/
    cd ./deep_classiflie/docs/
    bundle exec jekyll serve
    ```
</details>

---
### Caveats

<ul class="fnum">
    <li> <span class="fnum" id="ca">[a]</span> The distance threshold for filtering out "false truths" using base model embeddings matches falsehoods to their corresponding truths with high but imperfect accuracy. This fuzzy matching process will result in a modest upward performance bias in the test results. Model performance on datasets built using the noisy matching process (vs exclusively hash-based) improved by only ~2% globally with gains slightly disproportionately going to more confident buckets. This places a relatively low ceiling on the magnitude of the performance bias introduced through this filtering. The precise magnitude of this bias will be quantified in the future via one or both of the following methods <a href="#aa">↩</a>:</li>
    <ul>
        <li>once the project's author (or another contributor) have sufficient bandwidth to execute a comprehensive manual statement de-duplication, the results of that manual de-duplication can be compared to the noisy approach to quantify the bias.</li>
        <li>when the next set of ground truth label data are released by the Washington Post, an estimated vs actual performance comparison can be performed</li>
    </ul>
    <li><span class="fnum" id="cb">[b]</span> The module used to bootstrap the POC model's tweet history by crawling factba.se needs to be refactored and added into the initial dataset bootstrap process. This is presently one of many issues in the backlog. <a href="#ab">↩</a></li>
    <li><span class="fnum" id="cc">[c]</span> Deep Classiflie depends upon deep_classiflie_db (initially released as a separate repository) for much of its analytical and dataset generation functionality. Depending on how Deep Classiflie evolves (e.g. as it supports distributed data stores etc.), it may make more sense to integrate deep_classiflie_db back into deep_classiflie. <a href="#ac">↩</a></li>
    <li><span class="fnum" id="cd">[d]</span> It's notable that the model suffers a much higher FP ratio on tweets relative to non-tweets. Exploring tweet FPs, there are a number of plausible explanations for this discrepancy which could be explored in future research. <a href="#ad">↩</a></li>
    <li><span class="fnum" id="ce">[e]</span> Still in early development, there are significant outstanding issues (e.g. no tests yet!) and code quality shortcomings galore, but any constructive thoughts or contributions are welcome. I'm interested in using ML to curtail disinformation, not promulgate it, so I want to be clear --  this is essentially a fancy sentence similarity system with a lot of work put into building the dataset generation and model analysis data pipelines (I have a data engineering background, not a software engineering one).<a href="#ae">↩</a></li>
    <li><span class="fnum" id="cf">[f]</span> Current model release built/tested before swa graduated from torchcontrib to core pytorch. Next release of Deep Classiflie will use the integrated swa api.<a href="#af">↩</a></li>
    <li><span class="fnum" id="cg">[g]</span> Current model release built/tested before AMP was integrated into core pytorch. Next release of Deep Classiflie will use the integrated AMP api.<a href="#ag">↩</a></li>
    <li><span class="fnum" id="ch">[h]</span> N.B. This daemon may violate Twitter's <a href="https://help.twitter.com/en/rules-and-policies/twitter-automation">policy</a> w.r.t. tweeting sensitive content if the subject's statements contain such content (no content-based filtering is included in the daemon). @DeepClassflie initially tested the Deep Classiflie twitter daemon but will post only framework-related announcements moving forward.<a href="#ah">↩</a></li>
</ul>

---
### Citing Deep Classiflie
Please cite:
```tex
@misc{Dan_Dale_2020_3995079,
    author       = {Dan Dale},
    title        = {{Deep Classiflie: Shallow fact-checking with deep neural networks}},
    month        = aug,
    year         = 2020,
    doi          = {10.5281/zenodo.3995079},
    version      = {v0.1.0-alpha},
    publisher    = {Zenodo},
    url          = {https://zenodo.org/record/3995079}
    }
```
Feel free to star the repo as well if you find it useful or interesting. Thanks!

---
### References and Notes
<ul class="fnum">
    <li><span class="fnum" id="f0">[0]</span> S. Vosoughi, D. Roy, S. Aral, <a href="http://fsnagle.org/papers/vosoughi2018spread.pdf">The spread of true and false news online.</a> Science 359, 1146–1151 (2018). <a href="#a0">↩</a></li>
    <li><span class="fnum" id="f1">[1]</span> <span style="font-style:italic;"> Please understand, the initial politician modeled was chosen principally to maximize the volume of freely available labeled data.</span> Maximizing the probability of this POC's success meant leveraging the largest corpus of classified statements. The downside of this decision in our polarized environment unfortunately might be to allow partisan sentiment to obfuscate the core focus of this project: building tools to help curtail disinformation in our information landscape, irrespective of its source. <a href="#a1">↩</a></li>
    <li><span class="fnum" id="f2">[2]</span> Note that Twitter only makes freely accessible the most recent 3200 tweets in a user's timeline. To obtain older data for the first modeled politician, one can bootstrap using the archival tweet data table provided. <a href="#a2">↩</a></li>
    <li><span class="fnum" id="f3">[3]</span> Though the entire system can be built from scratch, to make a subset of system functionality (primarily model training and inference) more easily accessible, a Docker container release is planned. <a href="#a3">↩</a></li>
    <li><span class="fnum" id="f4">[4]</span> Rafael Muller, Simon Kornblith, and Geoffrey Hinton. <a href="https://arxiv.org/pdf/1906.02629.pdf">When Does Label Smoothing Help?</a> NeurIPS (2019). <a href="#a4">↩</a></li>
    <li><span class="fnum" id="f5">[5]</span> Anna Rogers, Olga Kovaleva, and Anna Rumshisky. 2020. <a href="https://arxiv.org/pdf/2003.02912.pdf">A primer in BERTology: What we know about how BERT works.</a> arXiv preprint arXiv:2002.12327. <a href="#a5">↩</a></li>
    <li><span class="fnum" id="f6">[6]</span> Alessandro Oltramari, Jonathan Francis, Cory Henson, Kaixin Ma, and Ruwan Wickramarachchi. 2020. <a href="https://arxiv.org/pdf/2003.04707.pdf">Neuro-symbolic Architectures for Context Understanding.</a> arXiv preprint arXiv:2003.04707 (2020). <a href="#a6">↩</a></li>
    <li><span class="fnum" id="f7">[7]</span> Mukund Sundararajan, Ankur Taly, and Qiqi Yan. 2017. <a href="https://arxiv.org/pdf/1703.01365.pdf">Axiomatic attribution for deep networks.</a> arXiv preprint arXiv:1703.01365 (2017). <a href="#a7">↩</a></li>
    <li><span class="fnum" id="f8">[8]</span> Zhenzhong Lan, Mingda Chen, Sebastian Goodman, Kevin Gimpel, Piyush Sharma, and Radu Soricut. <a href="https://arxiv.org/pdf/1909.11942">Albert: A lite bert for self-supervised learning of language representations.</a> arXiv preprint arXiv:1909.11942, (2019). <a href="#a8">↩</a></li>
    <li><span class="fnum" id="f9">[9]</span> Metric definitions: <a href="https://en.wikipedia.org/wiki/Receiver_operating_characteristic#Area_under_the_curve">AUC</a>, <a href="https://en.wikipedia.org/wiki/Matthews_correlation_coefficient">MCC</a>, ACC. = simple accuracy <a href="#a9">↩</a></li>
</ul>

---
### License
[![License](https://img.shields.io/:license-mit-blue.svg?style=flat-square)](https://badges.mit-license.org)<|MERGE_RESOLUTION|>--- conflicted
+++ resolved
@@ -26,15 +26,11 @@
 ### What is Deep Classiflie?
 - Deep Classiflie is a framework for developing ML models that bolster fact-checking efficiency. Predominantly a research project<sup id="ae">[e](#ce)</sup>, I plan to extend and maintain this framework in pursuing my own research interests so am sharing it in case it's of any utility to the broader community.
 - As a POC, the initial alpha release of Deep Classiflie generates/analyzes a model that continuously classifies a single individual's statements (Donald Trump)<sup id="a1">[1](#f1)</sup> using a single ground truth labeling source (The Washington Post). 
-<<<<<<< HEAD
-- The Deep Classiflie POC model's predictions and performance on the most recent test set can be [explored](#model-exploration) and better understood using the [prediction explorer](pred_explorer.html):
-=======
 - The Deep Classiflie POC model's [current predictions](current_explorer.html) and performance on the most recent test set can be [explored](#model-exploration) and better understood using 
 the [current prediction explorer](current_explorer.html):
 
     <img src="docs/assets/current_explorer.gif" alt="current prediction explorer" />
 - the [prediction explorer](pred_explorer.html):
->>>>>>> 433c701f
     <img src="docs/assets/pred_exp.gif" alt="prediction explorer" />
 - and the [performance explorer](perf_explorer.html):
 
@@ -71,24 +67,15 @@
 
 <img src="docs/assets/pred_exp.gif" alt="prediction explorer" />
 </details>
-<<<<<<< HEAD
 
 <details><summary markdown="span"><strong>Performance Explorer</strong>
 </summary>
 
-=======
-
-<details><summary markdown="span"><strong>Performance Explorer</strong>
-</summary>
-
->>>>>>> 433c701f
 [Explore](perf_explorer.html) the performance of the current model incarnation using confusion matrices oriented along temporal and confidence-based axes.
 
 <img src="docs/assets/temporal_confusion_matrices.gif" alt="temporal performance explorer" />
 <img src="docs/assets/conf_bucket_confusion_matrices.gif" alt="confidence bucket performance explorer" />
 </details>
-<<<<<<< HEAD
-=======
 
 <details><summary markdown="span"><strong>[Current Predictions Explorer](current_explorer.html)</strong>
 </summary>
@@ -100,7 +87,6 @@
 
 <img src="docs/assets/current_explorer.gif" alt="current predictions explorer" />
 </details>
->>>>>>> 433c701f
 
 ---
 
@@ -137,12 +123,6 @@
 </summary>
 
 - Interpret statement-level predictions using [captum's](https://captum.ai/) implementation of integrated gradients to visualize attributions of statement predictions to tokens in each statement.
-<<<<<<< HEAD
-- Prediction and model performance exploration dashboards were built using [bokeh](https://docs.bokeh.org/en/latest/index.html) and [Jekyll](https://github.com/jekyll/jekyll)
-- Two inference daemons poll, analyze and classify new statements:
-    1. (still in development) A daemon that publishes via IPFS pubsub, all new statement classifications and inference output.
-    2. (currently available) Automated false statement reports for predictions meeting the desired [PPV](https://en.wikipedia.org/wiki/Positive_and_negative_predictive_values) confidence threshold can be published on twitter via a twitter bot, which leverages [Tweepy](https://www.tweepy.org/). The bot <sup id="ah">[h](#ch)</sup> tweets out a statement analysis and model interpretation "report" such as the one below for statements the model deems most likely to be labeled falsehoods (see [current performance](#current-performance) for more detail):
-=======
 - Test set prediction and model performance exploration dashboards were built using [bokeh](https://docs.bokeh.org/en/latest/index.html) and [Jekyll](https://github.com/jekyll/jekyll)
 - The [current prediction explorer](current_explorer.html) was built using [datatables](https://datatables.net/) and [ipfs](https://ipfs.io) with pinning provided by [pinata](https://pinata.cloud/)
 - Two inference daemons poll, analyze and classify new statements:
@@ -150,7 +130,6 @@
         
         <img src="docs/assets/current_explorer.gif" alt="current predictions explorer" />
     2. Automated false statement reports for predictions meeting the desired [PPV](https://en.wikipedia.org/wiki/Positive_and_negative_predictive_values) confidence threshold can be published on twitter via a twitter bot, which leverages [Tweepy](https://www.tweepy.org/). The bot <sup id="ah">[h](#ch)</sup> tweets out a statement analysis and model interpretation "report" such as the one below for statements the model deems most likely to be labeled falsehoods (see [current performance](#current-performance) for more detail):
->>>>>>> 433c701f
 
         <img src="docs/assets/example_twitter_report.png" alt="Example tweet report" /> 
 - XKCD fans may notice the style of the dashboard explorers and statement reports are XKCD-inspired using the Humor Sans font created by [@ch00ftech](https://twitter.com/ch00ftech). Thanks to him (and [@xkcd](https://twitter.com/xkcd) of course!)
