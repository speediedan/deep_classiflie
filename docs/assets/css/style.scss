---
---

@import "{{ site.theme }}";
.dashboard_graphs {
	width: 90%;
	height: 90%;
}

img.dc_logo_head {
    height:109px;
    width:150px;
    left:1.5rem;
    float:left;
    margin-right: 1.0rem;
}

.btn {
    box-shadow:inset 0px 1px 25px 0px #f7c5c0;
    background:linear-gradient(to bottom, #cc5500 5%, #e4685d 100%);
    background-color:#cc5500;
    border-radius:6px;
    border:1px solid #cc5500;
    display:inline-block;
    cursor:pointer;
    color:#ffffff;
    font-size: .7rem;
    font-weight:bold;
    padding:2px 5px;
    text-decoration:none;
    text-shadow:-2px 1px 50px #b23e35;
    margin-bottom:0px;
    margin-left:0.5rem;
    min-width:fit-content;
}
.btn:hover {
    background:linear-gradient(to bottom, #e4685d 5%, #cc5500 100%);
    background-color:#e4685d;
}
.btn:active {
    position:relative;
    top:1px;
}
.btn + .btn {
    margin-top: 0.25rem;
    margin-left: 0.5rem;
}

blockquote ul li strong {
	color: #003566;
}

.site-footer {
    padding-top: 0.5rem;
    margin-top: 0.5rem;
    border-top: solid 1px #eff0f1;
}

.main-content p, .main-content ul li, .main-content ol li {
    font-size: 0.8rem;
}

.main-content h3 {
    display: block;
    font-size: 1.0rem;
    margin-block-start: 0.3em;
    margin-block-end: 0.3em;
    margin-inline-start: 0px;
    margin-inline-end: 0px;
    font-weight: bold;
    color: #003566;
    line-height:1.1;
}

.main-content h4 {
    display: block;
    font-size: 0.8rem;
    margin-block-start: 0.3em;
    margin-block-end: 0.3em;
    margin-inline-start: 0px;
    margin-inline-end: 0px;
    font-weight: bold;
    color: #003566;
    line-height:1.1;
    padding-top: 0.5rem;
}

.main-content ul {
   margin-bottom: 0rem;
}


.main-content hr {
    border-color: #003566;
    border-width: 1px;
    border-style: outset;
}

.main-content sup {
    font-weight: bold;
    text-decoration: underline;
}

.about-table thead th, .about-table thead th:first-child {
    background-color: #003566;
    color: #ffffff;
    text-align: center;
    padding-top: 0.5rem;
}

.about-table table, .about-table table th, .about-table table td {
    border-style: outset;
    border-width: 2px;
    width: fit-content;
    padding: 0.2rem;
}

.about-table table {
    border-style: none;
    margin-top: 0.5rem;
    font-size: 0.5rem;
}

table#curr_preds, table.dataTable {
    width: 100%;
    font-size: 0.8rem;
}

table#curr_preds a {
    text-decoration: none;
}

div.claim {
    max-height: 100px;
    overflow:hidden;
    min-width: 13rem;
}

table#curr_preds .falsehood {
    color: darkred;
    padding: 0rem;
}

table#curr_preds .nofalsehood {
    color: darkgreen;
    padding: 0rem;
}

table#curr_preds tr, table#curr_preds td {
    background: transparent;
    border: outset;
    border-width:1px;
    text-align:center;
}

.dataTables_length, .dataTables_info, .dt_instructions, .loading_msg {
    color: #003566;
}

#progress_bar {
    left: 35%;
}

.dataTables_wrapper .dataTables_paginate .paginate_button {
    padding: 0.2em 0.4em;
}

#curr_preds_length.dataTables_length, #curr_preds_filter.dataTables_filter, .dataTables_info {
    text-align:left;
    font-size: 0.8rem;
    padding-top:0rem;
}
#curr_preds_filter.dataTables_filter {
    padding-bottom: 0.5rem;
}
table.curr_preds th {
    background-color: #003566;
    color: #ffffff;
    border: outset;
    border-width:1px;
}

.site-footer {
    visibility: hidden;
}

.site-footer-credits {
    color: #819198;
    visibility: hidden;
}

.bk-root .slick-header-columns {
	font-size: 0.75rem;
	font-weight:bold;
	color:#003566;
}

body {
	background-image: url(../offwhite.jpg); 
	background-size: 100% 100%;
	background-repeat: no-repeat;
	background-attachment: fixed;
    color: black;
}

.bk-root .bk {
	width:100%;
}

.bk-root .slick-row {
    font-size: 0.9rem;
}
.bk-root .slick-row :hover {
    background-color:white;
}

.bk-root .slick-row.odd {
    background: transparent;
}
.bk-root .slick-row.even {
    background: transparent;
}

.bk-root .bk-cell-index {
    border-right-color: silver;
    border-right-style: solid;
    background: transparent;
    text-align: right;
    color: black;
}

.bk-root .bk-caret.bk-down, .bk-root .bk-caret.bk-up {
    visibility:hidden;
}

.bk-root .bk-tooltip {
  font-weight: 300;
  font-size: 0.6rem;
  position: absolute;
  padding: 2px;
  border: 1px solid #e5e5e5;
  color: #003566;
  background-color: white;
  pointer-events: none;
  opacity: 0.7;
  z-index: 100;
  width: min-content;
  text-align:left;
  min-width: 3rem;
}

.perf_exp_conf .bk-root .bk-tooltip {
  min-width: 6rem;
}

.tooltip_header {
    font-weight: bold;
}

.bk-root .bk, .bk-root .bk:before, .bk-root .bk:after {
    font-family: 'Humor Sans';
}

.page-header {
    color: #000;
    padding-top:0px;
    padding-bottom: 0%;
    text-align: center;
    background-color: transparent;
    background-image: none;
    font-family: 'Humor Sans';
}

.cust-project-name {
    margin-top: 0px;
    font-size: 1.75rem;
    text-align: center;
    padding-top: 0px;
    padding-left: 10px;
    color: #003566;
    font-weight: bold;
    top: 0%;
    left: 0%;
}

.cust-project-tagline {
    font-size: 1rem;
    padding-left: 1.0rem;
    width: 9rem;
    text-align: center;
    padding-bottom: 5px;
    float: left;
}

.cust-nav-wrap {
    top: 0%;
    color: #000;
    padding-top: 5px;
    padding-bottom:0px;
    max-width: max-content;
    display: inline-flex;
    float: left;
    margin-bottom: 0px;
}

.cust-nav-wrap ul {
    display: flex;
    flex-wrap: wrap;
    justify-content: center;
    margin-left: 0px;
    padding-left: 0px;
    padding-bottom:0px;
}
.cust-nav-wrap li {
    display: block;
    list-style-type: none;
    padding-top: 0.3rem;
    margin-left: 0.2rem;
}

details strong {
font-weight: bold;
color: #003566;
}
.cust-nav-wrap :first-child {
    margin-top: 0px;
}

.main-content {
    top: 0%;
    width: 98%;
    left: 1%;
    padding: 1.0rem;
    margin-top: 1.0rem;
    margin: 0 auto;
    font-size: 1.1rem;
    max-width: 100%;
    display: inline-block;
}


@font-face {
font-family: "Humor Sans";
src: url("../Humor-Sans-1.0.ttf") format('truetype');
}
body {
  margin: 2px;
  background-color: none;
}

* { box-sizing: border-box;}

.bk-root .slick-cell, .bk-root .slick-headerrow-column, .bk-root .slick-header-columns {
    border-bottom-color: #003566;
    border-top-color: none;
}

.bk .cmatrix_fig .bk {
    font-family: 'Humor Sans';
    }

.bk-root {
    width: 100%;
    height: auto;
    z-index: 0;
    box-sizing: border-box;
    font-size: 10pt;
    padding-left: 5px;
    right: 0px;
}

.note {
    font-style: italic;
    font-size: 0.9rem;
    color:  #003566;
}

.outer_container {
    width:100%;
    margin-top:5px;
}



.stats2 {
    width: 100%;
    float: left;
}
.box {
    font-family: 'Humor Sans';
    color: #003566;
    padding-left: 4px;
    text-align: left;
    margin-left: 4px;
    float: left;
}

.cust-nav-wrap a:link, .cust-nav-wrap a:visited {
  color: #ffffff;
  text-decoration: unset;
}

a:link, a:visited {
  color: #003566;
  font-weight:bold;
  text-decoration: underline;
}

a:hover, a:active {
  font-weight:bold;
  color: #cc5500;
  text-decoration: underline;
}

.stmt_table {
    table-layout: auto;
    width: min-content;
    border-spacing: 0px;
    border-style: outset;
    border-color: #003566;
    border-width: 2px;
}

.metric_summ {
    width: min-content;
    text-align: left;
    font-size: 0.8rem;
    margin-left: 1rem;
    padding-left: 0em;
    padding-bottom: 0.3rem;
}

.local_metric_summ {
    width: min-content;
    text-align: left;
    font-size: 0.7rem;
    margin-left:1em;
    white-space: nowrap;
    padding-left: 0em;
    padding-bottom: 0.3rem;
}

.local-metric-grid-container {
    display: grid;
    grid-template-columns: auto auto auto auto auto auto auto;
    grid-gap: 0.2rem;
    padding: 0.66rem;
    white-space: nowrap;
    font-size: 0.6rem;
    align-items: center;
    text-align: center;
    margin-left: 1rem;
    padding-left: 0rem;
}

.metric-label {
    font-weight: bold;
    background-color: #003566;
    color: #ffffff;
    padding: 0.1rem;
    border-style: outset;
    border-color: #ffffff;
    border-width: 3px;
}

.grid-data {
    font-weight: bold;
    background-color: #ffffff;
    padding: 0.1rem;
    border-style: inset;
    border-color: #ffffff;
    border-width: 3px;
}

.bucket-level-ttl {grid-area: 1 / 1 / span 1 / span 7;}
.bucket-name {grid-area: 2 / 1 / span 1 / span 1;}
.bucket-acc {grid-area: 3 / 1 / span 1 / span 2;}
.percentile-conf {grid-area: 4 / 1 / span 1 / span 2;}
.bn-val {grid-area: 2 / 2 / span 1 / span 2;}
.ba-val {grid-area: 3 / 3 / span 1 / span 1;}
.pc-val {grid-area: 4 / 3 / span 1 / span 1;}
.pred-acc-head {grid-area: 2 / 4 / span 1 / span 2;}
.pred-acc-pos {grid-area: 3 / 4 / span 1 / span 1;}
.pred-acc-neg {grid-area: 4 / 4 / span 1 / span 1;}
.pap-val {grid-area: 3 / 5 / span 1 / span 1;}
.pan-val {grid-area: 4 / 5 / span 1 / span 1;}
.pred-ratio-head {grid-area: 2 / 6 / span 1 / span 2;}
.pred-ratio-pos {grid-area: 3 / 6 / span 1 / span 1;}
.pred-ratio-neg {grid-area: 4 / 6 / span 1 / span 1;}
.prp-val {grid-area: 3 / 7 / span 1 / span 1;}
.prn-val {grid-area: 4 / 7 / span 1 / span 1;}

.metric_title {
    float:left;
    text-align: center;
    font-size: 1rem;
    font-weight: bold;
    margin-left: 2rem;
}

.local_title {
    text-align: center;
    font-size: 0.8rem;
    font-weight: bold;
}

.legend {
    width: min-content;
    min-width: 22rem;
    font-size: 0.7rem;
    text-align: left;
    display: inline-block;
    padding-top: 4px;
}

.radio_instructions {
    margin-left: 2rem;
    font-size: 0.8rem;
    font-weight: bold;
}

.dt_instructions, .loading_msg {
    margin-left: 0rem;
    font-size: 1.0rem;
    font-weight: bold;
    font-family: 'Humor Sans';
}

.paginate_button {
    font-size: 0.8rem;
}

.outer_container .curr_preds, #curr_preds_wrapper {
    font-family: 'Humor Sans';
}

.ldBar-label {
    color: green;
    font-family: 'varela round';
    font-size: 1.2em;
    //font-weight: 900;
  }

.ldBar.label-center > .ldBar-label {
    position: absolute;
    top: 50%;
    left: 50%;
    font-family: 'humor sans';
    }

.ldBar path.mainline {
    stroke-width: 10;
    stroke: #000356;
    stroke-linecap: round;
}
.ldBar path.baseline {
    stroke-width: 14;
    stroke: #f1f2f3;
    stroke-linecap: round;
    filter:url(#custom-shadow);
}

.stmt_title {
    margin-left: 0rem;
    font-size: 0.8rem;
    font-weight: bold;
}

.cmatrix_title {
    margin-left: 0rem;
    font-size: 0.8rem;
    font-weight: bold;
    width: 100%;
    text-align:center;
}

.radio_wrapper {
  display: block;
  font-weight: bold;
  background-color: transparent;
  color: #003566;
  float:left;
  margin-left: 1rem;
  min-width: 22rem;
  width:100%;
}
.pred_exp_global_met {
    width: 100%;
    float:left;
    margin-top:5px;
}

.pred_exp_local_met {
    min-width: 100%;
    float:left;
    margin-top:5px;
}

.perf_exp_temporal {
    width: 100%;
    float:left;
    margin-top:5px;
    margin-bottom: 2rem;
}

.perf_exp_conf {
    min-width: 100%;
    float:left;
    margin-bottom: 2.5rem;
}

.stmt_exp_container {
    float:left;
    width:98%;
    padding-right: 0.5rem;
}

.stmt_tbl_container {
height:60%;
}
.word_import_container {
height:40%;
}
.bk-root > .bk.box.null_set_warn {
    font-size: 0.6rem;
    color: red;
}
.perf_exp_temporal .bk-root .bk, .perf_exp_conf .bk-root .bk  {
    float:left;
}

img.glb_summ {
margin-top: 1rem;
}

.footnotes {
    width: 100%;
    float:left;
    font-size:0.7rem;
    font-style: italic;
    left:0px;
    color: #003566;
    }

.footnotes ol {
    list-style-type: none;
    left:1.5rem;
}

.footnotes .fnum, ul.fnum span.fnum {
    font-weight: bold;
    font-style: normal;
}

.footnotes .fnum a:link {
    font-color:#003566;
}

ul.fnum {
    list-style-type: none;
    padding-left:0.5rem;
}

.gh_small {
    font-size: 0.7rem;
    font-style:italic;
    padding:0px;
    margin:0px;
    line-height:0.5;
    font-weight:bold;
}



summary::-webkit-details-marker {
  display: none
}

summary:after {
  background: url("../expand_plus.png") center no-repeat;
  background-size: 20px 20px;
  color: transparent;
  float: left;
  height: 20px;
  width: 20px;
  padding: 5px 5px 0px 0px;
  content: " ";
}

details[open] summary:after {
  background: url("../expand_minus.png") center no-repeat;
  background-size: 20px 20px;
  padding: 5px 5px 0px 0px;
  color: transparent;
}

@media all and (min-width: 30em) {
    img.dc_logo_head {
        height: 142px;
        width: 195px;
        left: 1.5rem;
        float: left;
        margin-right: 1.0rem;
    }
    .metric_summ {
        font-size: 1.3rem;
        margin-left: 0rem;
        margin-right: 1rem;
        width:max-content;
    }
    .local_metric_summ {
        font-size: 1.1rem;
        margin-left: 0.3rem;
        margin-right: 1rem;
        width:max-content;
    }
    .local-metric-grid-container {
        font-size: 1.5rem;
    }
    .metric_title {
        font-size:1.5rem;
        margin-left: 1.5rem;
    }
    .local_title {
        font-size:1.5rem;
        margin-left: 0.3rem;
    }
    .legend {
        font-size: 0.95rem;
        min-width: 30rem;
    }
    .radio_wrapper{
        margin-left: 0rem;
    }
    .radio_instructions {
        margin-left: 0rem;
        font-size: 1.1rem;
    }
    .dt_instructions, .loading_msg {
        margin-left: 0rem;
        font-size: 1.2rem;
    }
    #progress_bar {
        left: unset;
        margin-left: 2rem;
    }
    .dataTables_wrapper .dataTables_paginate .paginate_button {
        padding: 0.2em 0.4em;
    }
    .stmt_title {
        margin-left: 0rem;
        font-size: 1.1rem;
        padding-left: 0.5rem;
    }
    .cmatrix_title {
        margin-left: 0rem;
        font-size: 1.1rem;
        padding-left: 0.5rem;
    }
    .pred_exp_global_met {
        width: auto;
        min-width: max(30rem, 50%);
    }
    .pred_exp_local_met {
        width: auto;
        min-width: max(30rem, 50%);
    }
    .perf_exp_temporal {
        width: auto;
        min-width: 40rem;
        margin-right: 1%;
        margin-bottom: 3rem;
        float:left;
    }
    .perf_exp_conf {
        width: auto;
        min-width: 40rem;
    }
    .page-header
    {
        text-align: left;
        margin-left: 0rem;
        padding-left: 1rem;
    }
    .cust-project-name {
        text-align: left;
    }
    .cust-project-tagline {
        width:20rem;
        display:contents;
        margin-left:1.0rem;
        font-size: 1.2rem;
    }
    .bn-val {
        font-size: 1.2rem;
    }
    .bk-root > .bk.box.null_set_warn {
        padding-left: 0.5rem;
        font-size: 0.9rem;
        color: red;
    }
    .bk-root .bk-tooltip {
      min-width: 5rem;
      font-size: 1.0rem;
    }
    .perf_exp_conf .bk-root .bk-tooltip {
      min-width: 11rem;
      font-size: 1.0rem;
    }
    .cust-nav-wrap {
        float: unset;
        display: flex;
    }
    .footnotes {
        font-size: 0.8rem;
    }
    .main-content h3 {
        font-size: 1.3rem;
    }
    .main-content h4, .main-content p, .main-content ul li, .main-content ol li {
        font-size: 1.1rem;
    }
    .about-table table {
        font-size: 1.0rem;
    }
    .gh_small {
        font-size: 1.1rem;
    }
    .btn {
        font-size: 1.1rem;
    }
<<<<<<< HEAD
=======
    img.dc_logo_head {
        height: 142px;
        width: 195px;
        left: 1.5rem;
        float: left;
        margin-right: 1.0rem;
    }
    div.claim {
        height: unset;
        overflow:hidden;
        text-align: left;
    }
   table.dataTable tbody td {
        padding: 0rem 0.2rem;
        margin: 0rem 0rem;
    }
    table#curr_preds, table.dataTable {
        width: 100%;
        font-size: 1.0rem;
    }
    #curr_preds_length.dataTables_length, #curr_preds_filter.dataTables_filter, .dataTables_info {
        text-align:left;
        font-size: 1.0rem;
        padding-bottom: 0.5rem;
    }
    .paginate_button {
    font-size: 1.0rem;
    }
>>>>>>> 433c701f
}

.radio_wrapper .bk-btn-default {
  color: #003566;
  }

.radio_wrapper .bk-btn-default.bk-active {
    box-shadow: inset 0px 1px 25px 0px #f7c5c0;
    background: linear-gradient(to bottom, #cc5500 5%, #e4685d 100%);
    background-color: #cc5500;
    color: #ffffff;
    border-style: outset;
    border-color: #cc5500;
    border-width: 2px;
    padding-top: 5px;
    text-shadow: -2px 1px 50px #b23e35;
}

.radio_wrapper .bk-btn-group :first-child.bk-btn-default.bk-active {
    padding-top: 4px;
}

.radio_wrapper  .bk-btn-default:hover {
    background-color: #003566;
    color: #ffffff;
    /*    background:linear-gradient(to bottom, #e4685d 5%, #cc5500 100%); #e4685d*/
    }


.outer_container .bk-root .bk-tabs-header.bk-above .bk-tab {
  color: #003566;
  background-color:transparent;
  border-style: outset;
  border-color: #003566;
  border-width: 2px;
  text-align:center;
  }

.outer_container .bk-root .bk-tabs-header.bk-above .bk-tab.bk-active {
    box-shadow: inset 0px 1px 25px 0px #f7c5c0;
    background: linear-gradient(to bottom, #cc5500 5%, #e4685d 100%);
    background-color: #cc5500;
    color: #ffffff;
    border-style: outset;
    border-color: #cc5500;
    border-width: 2px;
    text-shadow: -2px 1px 50px #b23e35;
}

.outer_container .bk-root .bk-headers:first-child .bk-tab  {
    margin-top: 0px;
}
.outer_container .bk-root .bk-headers:first-child .bk-tab.bk-active  {
    /*margin-top: 0px;*/
}

.outer_container .bk-root .bk-tabs-header.bk-above .bk-tab:hover {
    background-color: #003566;
    color: #ffffff;
    }

.t_nt_grp {
    float: left;
}

.bucket_grp {
    float: left;
}

.cc_grp {
    float: left;
}

table.metric_summary th, table.metric_summary td {
    max-width:100%;
    white-space:nowrap;
    padding:1px;
    text-align:center;
    border-style: outset;
    border-color: #ffffff;
    border-width: 3px;
}

table.local_metric_summary th, table.local_metric_summary td {
    max-width:100%;
    white-space:wrap;
    padding:3px;
    text-align:center;
    border-style: dashed;
    border-color: #003566;
    border-width: 1px;
}




.logo {
    height: 200px;
    width: 200px;
    opacity: 0.8;
    margin-top:-50px;
    margin-left:30px;
}

.word_import {
    background-color: #ffffff;
    height: auto;
    width: 100%;
    text-align: left;
    padding-left:1%;
    padding-right:2%;

}

.main-content :first-child {
    margin-top: 1px;
    padding-top: 0px;
}
.main-content .bk-btn-group :first-child {
    margin-top: 1px;
    padding-top: 5px;
}

.main-content .bk-btn-group :first-child .bk-active {
    margin-top: 1px;
    padding-top: 6px;
}

.logo_bottom {
    height: 0px;
    width: 1000px;
    padding-top:0px;
    margin-top:-4px;
    float:left;
    opacity: 0.8;
    position: relative;
    top: -50px;
}

.red {
    color: #ff0000;
    background: none;
}
.green {
    color: darkgreen;
    background: none;
}
.white {
    color: #FFFFFF;
    background: none;
}
.blue {
    color: #003566;
    background: none;
}
.stat_ttl {
    font-size: 0.66rem;
}
.emph {
    font-weight:bold;
    font-size: 0.90rem;
}
.mid {
    font-size:16px;
}

ol {
  margin: 0px;
  padding-top:0px;
  padding: 0px;
  width:95%;
  position:relative;
  top:5%;
  left:5%;
  vertical-align:middle;
}
.stmt_summs ol li {
     margin-bottom:8px;
}
.small{
    font-size: 12px;
    background: none;
    font-style: italic;
}

.main-content pre {
    padding: 0.8rem;
    margin-top: 0;
    margin-bottom: 1rem;
    font: 1rem Consolas, "Liberation Mono", Menlo, Courier, monospace;
    color: #fff;
    word-wrap: normal;
   /* background-color: rgba(32, 28, 41, 0.75); */
    background-color: #003566;
    border: solid 2px #fff;
    border-radius: 0.3rem;
}

.main-content pre > code {
    padding: 0;
    margin: 0;
    font-size: 0.9rem;
    color: #fff;
    word-break: normal;
    white-space: pre;
    background: transparent;
    border: 0;
    overflow: auto;
}

.highlight .nt {
    color: #82B1FF;
}

.highlight .nb {
    color: #1DE9B6;
}

.highlight .o, .highlight .k {
    color: #fff;
}

.highlight .s1 {
    color: #80D8FF;
}

.highlight .s2 {
    color: #FF8A80;
}

.highlight .nv {
    color: #84FFFF;
}<|MERGE_RESOLUTION|>--- conflicted
+++ resolved
@@ -829,8 +829,6 @@
     .btn {
         font-size: 1.1rem;
     }
-<<<<<<< HEAD
-=======
     img.dc_logo_head {
         height: 142px;
         width: 195px;
@@ -859,7 +857,6 @@
     .paginate_button {
     font-size: 1.0rem;
     }
->>>>>>> 433c701f
 }
 
 .radio_wrapper .bk-btn-default {
